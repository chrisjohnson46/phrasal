package edu.stanford.nlp.mt.base;

import java.util.ArrayList;
import java.util.Collection;
import java.util.Set;
import java.util.TreeSet;

import edu.stanford.nlp.mt.decoder.util.Hypothesis;
import edu.stanford.nlp.stats.ClassicCounter;
import edu.stanford.nlp.stats.Counter;

/**
 * Utilities for manipulating feature values.
 * 
 * @author danielcer
 * @author Spence Green
 * 
 */
public class FeatureValues {

  private FeatureValues() {}

  /**
<<<<<<< HEAD
   * Return true of the feature is cacheable and false otherwise.
   */
  public static <T> boolean isCacheable(FeatureValue<T> feature) {
    return feature instanceof CacheableFeatureValue;
  }

  /**
   * Convert a collection of feature values to a counter.
=======
>>>>>>> 06ad7208
   * 
   * @param featureValues
   * @return
   */
  public static <T> Counter<T> toCounter(Collection<FeatureValue<T>> featureValues) {
    Counter<T> counter = new ClassicCounter<T>();
    for (FeatureValue<T> fv : featureValues) {
      counter.incrementCount(fv.name, fv.value);
    }
    return counter;
  }

  /**
   * Aggregate feature values stored in a chain of hypotheses.
   * 
   * @param hyp
   * @return
   */
  public static <TK,FV> FeatureValueCollection<FV> combine(
      Hypothesis<TK, FV> hyp) {
    Counter<FV> counter = new ClassicCounter<FV>();
    for (; hyp != null; hyp = hyp.preceedingHyp) {
      if (hyp.localFeatures != null) {
        for (FeatureValue<FV> feature : hyp.localFeatures) {
          counter.incrementCount(feature.name, feature.value);
        }
      }
    }
    Set<FV> featureNames = new TreeSet<FV>(counter.keySet());
    FeatureValueCollection<FV> combinedList = new FeatureValueList<FV>(featureNames.size());
    for (FV feature : featureNames) {
      combinedList.add(new FeatureValue<FV>(feature, counter.getCount(feature)));
    }
    return combinedList;
  }

  private static class FeatureValueList<FV2> extends ArrayList<FeatureValue<FV2>> implements FeatureValueCollection<FV2> {
    private static final long serialVersionUID = -586793184334698666L;
    public FeatureValueList(int initialCapacity) {
      super(initialCapacity);
    }
    @Override
    public Object clone() {
      return super.clone();
    }
  }

}<|MERGE_RESOLUTION|>--- conflicted
+++ resolved
@@ -5,7 +5,7 @@
 import java.util.Set;
 import java.util.TreeSet;
 
-import edu.stanford.nlp.mt.decoder.util.Hypothesis;
+import edu.stanford.nlp.mt.decoder.util.Derivation;
 import edu.stanford.nlp.stats.ClassicCounter;
 import edu.stanford.nlp.stats.Counter;
 
@@ -21,17 +21,7 @@
   private FeatureValues() {}
 
   /**
-<<<<<<< HEAD
-   * Return true of the feature is cacheable and false otherwise.
-   */
-  public static <T> boolean isCacheable(FeatureValue<T> feature) {
-    return feature instanceof CacheableFeatureValue;
-  }
-
-  /**
    * Convert a collection of feature values to a counter.
-=======
->>>>>>> 06ad7208
    * 
    * @param featureValues
    * @return
@@ -51,9 +41,9 @@
    * @return
    */
   public static <TK,FV> FeatureValueCollection<FV> combine(
-      Hypothesis<TK, FV> hyp) {
+      Derivation<TK, FV> hyp) {
     Counter<FV> counter = new ClassicCounter<FV>();
-    for (; hyp != null; hyp = hyp.preceedingHyp) {
+    for (; hyp != null; hyp = hyp.preceedingDerivation) {
       if (hyp.localFeatures != null) {
         for (FeatureValue<FV> feature : hyp.localFeatures) {
           counter.incrementCount(feature.name, feature.value);
