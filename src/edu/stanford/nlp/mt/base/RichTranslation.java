--- conflicted
+++ resolved
@@ -112,7 +112,6 @@
     }
     sbuf.append(' ').append(NBEST_SEP).append(' ');
     sbuf.append(df.format(this.score)).append(' ').append(NBEST_SEP);
-<<<<<<< HEAD
 
     if (nbestWordInternalAlignments && Featurizable.alignmentsEnabled()) {
       // Internal alignments
@@ -123,37 +122,20 @@
       for (String el : alignmentIndex)
         sbuf.append(" ").append(el);
     }
-=======
-    // Alignment:
-    for (String el : alignmentIndex)
-      sbuf.append(" ").append(el);
-    /*
-     * // Old way of generating alignment. To save memory,
-     * {f2t,t2f}AlignmentIndex are no longer // stored in RichTranslation.
-     * if(t2fAlignmentIndex != null) { for(int lastRangeEnd=-1, i=0;
-     * i<t2fAlignmentIndex.length; ++i) { int[] range = t2fAlignmentIndex[i];
-     * if(i+1<t2fAlignmentIndex.length && t2fAlignmentIndex[i][0] ==
-     * t2fAlignmentIndex[i+1][0]) continue; // Foreign positions:
-     * sbuf.append(' ').append(range[0]); if(range[0]+1 != range[1])
-     * sbuf.append('-').append(range[1]-1); // Translation positions:
-     * sbuf.append('=').append(lastRangeEnd+1); if(i != lastRangeEnd+1)
-     * sbuf.append('-').append(i); lastRangeEnd=i; } }
-     */
-     if (System.getProperty("VERY_VERBOSE_NBEST") != null) {
-       sbuf.append(' ').append(NBEST_SEP).append(' ');
-       sbuf.append(this.featurizable.sourceSentence.toString());
-       sbuf.append(' ').append(NBEST_SEP).append(' ');
-       List<Featurizable<TK,FV>> featurizables = featurizables();
-       for (Featurizable<TK,FV> f : featurizables) {
-         sbuf.append(' ');
-         double parentScore = (f.prior == null ? 0 : f.prior.derivation.score);
-         sbuf.append("|").append(f.derivation.score - parentScore).append(" ");
-         sbuf.append(f.derivation.rule.sourceCoverage).append(" ");
-         sbuf.append(f.derivation.rule.abstractRule.target.toString());
-       }
-     }
-    
->>>>>>> 06ad7208
+
+    if (System.getProperty("VERY_VERBOSE_NBEST") != null) {
+      sbuf.append(' ').append(NBEST_SEP).append(' ');
+      sbuf.append(this.featurizable.sourceSentence.toString());
+      sbuf.append(' ').append(NBEST_SEP).append(' ');
+      List<Featurizable<TK,FV>> featurizables = featurizables();
+      for (Featurizable<TK,FV> f : featurizables) {
+        sbuf.append(' ');
+        double parentScore = (f.prior == null ? 0 : f.prior.derivation.score);
+        sbuf.append("|").append(f.derivation.score - parentScore).append(" ");
+        sbuf.append(f.derivation.rule.sourceCoverage).append(" ");
+        sbuf.append(f.derivation.rule.abstractRule.target.toString());
+      }
+    }
   }
 
   /**
@@ -168,7 +150,7 @@
       int srcPosition = featurizable.sourcePosition;
       int tgtPosition = featurizable.targetPosition;
       int tgtLength = featurizable.targetPhrase.size();
-      PhraseAlignment al = featurizable.option.abstractOption.alignment;
+      PhraseAlignment al = featurizable.rule.abstractRule.alignment;
       for (int i = 0; i < tgtLength; ++i) {
         int[] sIndices = al.t2s(i);
         if (sIndices != null) {
