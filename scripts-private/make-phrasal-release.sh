#!/bin/sh

echo "Making Phrasal release tar ball"
echo "JAVANLP_HOME set to $JAVANLP_HOME"

cd $JAVANLP_HOME

expectedBranch="master"
version=""
while getopts "b:v:" OPTION
do
  case $OPTION in 
  b)
    expectedBranch=$OPTARG
    ;;
  v)
    version=$OPTARG
    ;;
  esac
done

if [ "$version" == "" ]; then
  echo "FAIL: must specify a version name"
  exit 2
fi


gitBranch=`git branch | grep "*" | cut -d " " -f 2`
echo "GIT branch: " $gitBranch
if [ "$gitBranch" = "$expectedBranch" ]; then
    echo "PASS: GIT branch " $gitBranch
else
    echo "FAIL: GIT should be on branch master, is on " $gitBranch
    exit -1
fi

gitFetch=`git fetch -v --dry-run 2>&1 | grep master`
gitExpectedFetch=" = [up to date]      master     -> origin/master"
echo "Result of 'git fetch -v --dry-run':"
echo "  " $gitFetch
if [ "$gitFetch" = "$gitExpectedFetch" ]; then
    echo "PASS: Repository checkout is current"
else
    echo "FAIL: Repository checkout is NOT current"
    echo "Please git pull before making a distribution"
    exit -1
fi

gitPush=`git push --dry-run 2>&1`
gitExpectedPush="Everything up-to-date"
echo "Result of 'git push --dry-run':"
echo "  " $gitPush
if [ "$gitPush" = "$gitExpectedPush" ]; then
    echo "PASS: no unpushed changes"
else
    echo "FAIL: there are committed but unpushed changes"
    exit -1
fi

gitUntracked=`git status 2>&1 | grep Untracked`
if [ "$gitUntracked" = "" ]; then
    echo "PASS: no untracked changes"
else
    echo "FAIL: untracked changes detected"
    echo $gitUntracked
    exit -1
fi

gitUncommitted=`git status 2>&1 | grep "Changes to be committed"`
if [ "$gitUncommitted" == "" ]; then
    echo "PASS: no changes ready to be committed"
else
    echo "FAIL: detected changes ready to be committed"
    echo $gitUncommitted
    exit -1
fi

gitCommitDryrun=`git commit --dry-run -am foo 2>&1 | grep -e modified -e deleted | grep -v make-phrasal-release`
if [ "$gitCommitDryrun" == "" ]; then
    echo "PASS: no uncommitted changes detected"
else
    echo "FAIL: uncommitted changes detected"
    echo $gitCommitDryrun
fi

echo "Current time: " `date`
echo "Building in $PWD"

ant all
if [ $? = 0 ]; then
  echo "PASS: repository builds succuessfully"
else
  echo "FAIL: repository has build errors"
  exit -1
fi 
cd -

rm -rf phrasal.$version
mkdir phrasal.$version || exit

cp -r src src-cc scripts example README.txt LICENSE.txt phrasal.$version || exit
cp userbuild.xml  phrasal.$version/build.xml || exit

perl ../../bin/gen-dependencies.pl -depdump depdump -srcjar src.jar -classdir ../core/classes -srcdir ../core/src \
    edu.stanford.nlp.classify.LogisticClassifier \
    edu.stanford.nlp.classify.LogisticClassifierFactory \
    edu.stanford.nlp.trees.DependencyScoring \
    
mkdir -p phrasal.$version/src
cd phrasal.$version/src
jar xf ../../src.jar edu
cd -

# TODO: if these dependencies start getting more complicated, find an
# automatic way to solve them (would need to make gen-dependencies
# work across multiple directories)
mkdir -p phrasal.$version/src/edu/stanford/nlp/lm
cp ../more/src/edu/stanford/nlp/lm/* phrasal.$version/src/edu/stanford/nlp/lm || exit

mkdir -p phrasal.$version/src/edu/stanford/nlp/stats
cp ../more/src/edu/stanford/nlp/stats/OpenAddressCounter.java phrasal.$version/src/edu/stanford/nlp/stats/OpenAddressCounter.java || exit

mkdir -p phrasal.$version/src/edu/stanford/nlp/classify
cp ../more/src/edu/stanford/nlp/classify/LinearRegressionFactory.java phrasal.$version/src/edu/stanford/nlp/classify || exit
cp ../more/src/edu/stanford/nlp/classify/LinearRegressionObjectiveFunction.java phrasal.$version/src/edu/stanford/nlp/classify || exit
cp ../more/src/edu/stanford/nlp/classify/LinearRegressor.java phrasal.$version/src/edu/stanford/nlp/classify || exit
cp ../more/src/edu/stanford/nlp/classify/Regressor.java phrasal.$version/src/edu/stanford/nlp/classify || exit
cp ../more/src/edu/stanford/nlp/classify/RegressionFactory.java phrasal.$version/src/edu/stanford/nlp/classify || exit
cp ../more/src/edu/stanford/nlp/classify/CorrelationLinearRegressionObjectiveFunction.java phrasal.$version/src/edu/stanford/nlp/classify || exit

mkdir -p phrasal.$version/lib || exit
cp ../core/lib/junit.jar phrasal.$version/lib || exit
cp ../core/lib/commons-lang3-3.1.jar phrasal.$version/lib || exit
cp ../more/lib/fastutil.jar phrasal.$version/lib || exit
cp ../more/lib/je.jar phrasal.$version/lib || exit
cp ../more/lib/google-guava.jar phrasal.$version/lib || exit

mkdir `pwd`/phrasal.$version/classes
mkdir `pwd`/phrasal.$version/lib-nodistrib

export CLASSPATH=.
export CORENLP=`ls -dt /u/nlp/distrib/stanford-corenlp-full-201*-0*[0-9] | head -1`

(cd  phrasal.$version/; ./scripts/first-build.sh all)
if [ $? = 0 ]; then
   echo "PASS: User distribution builds successfully"
else
   echo "FAIL: User distribution has build errors"
   exit -1
fi

jar -cf phrasal.$version/phrasal.$version.jar -C phrasal.$version/classes edu

echo "Running phrasal integration test" 
export CLASSPATH=$CLASSPATH:`pwd`/phrasal.$version/classes
for jarFile in $CORENLP/*.jar; do
  export CLASSPATH=$CLASSPATH:$jarFile
done
export CLASSPATH=$CLASSPATH:`pwd`/phrasal.$version/lib/fastutil.jar
echo $CLASSPATH

#scripts/standard_mert_test.pl distro.$version
true

if [ $? = 0 ]; then
  echo "PASS: Phrasal integration test"
else
  echo "FAIL: Phrasal integration test"
  echo "Log file in /u/nlp/data/mt_test/mert:"
  echo `ls -t  /u/nlp/data/mt_test/mert/*.log | head -1`
  echo "End of log dump for FAIL: Phrasal integration test"
  cat `ls -t  /u/nlp/data/mt_test/mert/*.log | head -1`
  echo "FAIL: Phrasal integration test"
  exit -1
fi

<<<<<<< HEAD
rm -rf phrasal.$1/classes/
rm -rf phrasal.$1/lib-nodistrib/
=======
#rm -rf phrasal.$version/classes/*
rm -rf phrasal.$version/lib-nodistrib/*
>>>>>>> 86bff8c4


if [ "$expectedBranch" = "master" ]; then 
  # This time, look without excluding make-phrasal-release so that we can stash it if needed
  gitCommitDryrun=`git commit --dry-run -am foo 2>&1 | grep -e modified -e deleted`
  if [ "$gitCommitDryrun" == "" ]; then
    stash="false"
  else
    stash="true"
    echo "Stashing your changes to make-phrasal-release.sh.  If something goes wrong, you will need to run"
    echo "  git stash pop"
    git stash
  fi

  gitBranch=phrasal-release-$version
  echo "Pushing new git branch $gitBranch"

  existingBranch=`git branch -r 2>&1 | grep $gitBranch`
  if [ "existingBranch" == "" ]; then
    echo "PASS: no existing $gitBranch found"
  else
    echo "Apparently found existing $gitBranch, attempting to delete"
    git push origin :$gitBranch
  fi

  git branch $gitBranch
  git push origin $gitBranch

  git checkout master || exit
  if [ "$stash" == "true" ]; then
    git stash pop
  fi
fi

rm -rf phrasal.$version/tercom*
rm -rf phrasal.$version/terp*

tar -czf phrasal.$version.tar.gz phrasal.$version

if [ $? = 0 ]; then
  echo "SUCCESS: Stanford Phrasal distribution phrasal.$version.tar.gz successfully built"
else
  echo "FAIL: Tar went wrong somehow"
  exit -1
fi<|MERGE_RESOLUTION|>--- conflicted
+++ resolved
@@ -174,14 +174,8 @@
   exit -1
 fi
 
-<<<<<<< HEAD
 rm -rf phrasal.$1/classes/
 rm -rf phrasal.$1/lib-nodistrib/
-=======
-#rm -rf phrasal.$version/classes/*
-rm -rf phrasal.$version/lib-nodistrib/*
->>>>>>> 86bff8c4
-
 
 if [ "$expectedBranch" = "master" ]; then 
   # This time, look without excluding make-phrasal-release so that we can stash it if needed
